--- conflicted
+++ resolved
@@ -6,13 +6,10 @@
 *.pyc
 /src.egg-info/*
 .coverage
-<<<<<<< HEAD
 /data
-__MACOSX
-=======
 .ipynb_checkpoints
 */.ipynb_checkpoints/*
->>>>>>> 8b30e7df
+
 
 #vscode files
 .vscode/*
